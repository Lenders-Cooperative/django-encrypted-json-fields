--- conflicted
+++ resolved
@@ -1,17 +1,12 @@
 django-encrypted-model-field Changelog
 ---------------------------------------
-<<<<<<< HEAD
-- 0.5.6 - Fixed issue with generating encryption keys (thanks Dave Alan)
-  * dropped support for Django 1.8, 1.9 and 1.10
-=======
 - 0.5.7 - rearrange requirements and update dependencies
   * fix issue with output of generate_encryption_key command
   * define default value for FIELD_ENCRYPTION_KEY
 
-- 0.5.6 - fix generate_key
-  * drop support for older django
+- 0.5.6 - Fixed issue with generating encryption keys (thanks Dave Alan)
+  * dropped support for Django 1.8, 1.9 and 1.10
   * fix classifier to include Django 2.0
->>>>>>> ff51d268
 
 - 0.5.5 - Fixed README
 
