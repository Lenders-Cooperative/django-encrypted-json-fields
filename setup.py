#!/usr/bin/env python
# -*- coding: utf-8 -*-

import re
import os
from setuptools import setup, find_packages


with open('encrypted_model_fields/__init__.py', 'r') as init_file:
    version = re.search(
        '^__version__ = [\'"]([^\'"]+)[\'"]',
        init_file.read(),
        re.MULTILINE,
    ).group(1)

# allow setup.py to be run from any path
os.chdir(os.path.normpath(os.path.join(os.path.abspath(__file__), os.pardir)))

setup(
    name='django-encrypted-model-fields',
    version=version,
    packages=find_packages(),
    license='MIT',
    include_package_data=True,
    description=(
        'A set of django fields that internally are encrypted using the '
        'cryptography.io native python encryption library.'
    ),
    long_description=open('README.rst').read(),
    url='http://github.com/lanshark/django-encrypted-model-fields/',
    download_url='https://github.com/lanshark/django-encrypted-model-fields/archive/' + version + '.tar.gz',
    author='Scott Sharkey',
    author_email='ssharkey@lanshark.com',
    maintainer="Scott Sharkey",
    maintainer_email="ssharkey@lanshark.com",
    install_requires=[
<<<<<<< HEAD
        'Django>=1.11',
        'cryptography>=2.2.2',
=======
        'Django>=1.9',
        'cryptography>=0.8.2',
>>>>>>> ff51d268
        'six',
    ],
    tests_require=['tox'],
    keywords=['encryption', 'django', 'fields', ],
    classifiers=[
        'Development Status :: 5 - Production/Stable',
        'Intended Audience :: Developers',
        'License :: OSI Approved :: MIT License',
        'Environment :: Web Environment',
        'Operating System :: OS Independent',
        "Operating System :: POSIX",
        "Operating System :: Unix",
        "Topic :: Internet :: WWW/HTTP",
        'Topic :: Security',
        'Topic :: System :: Systems Administration :: Authentication/Directory',
        "Programming Language :: Python",
        'Programming Language :: Python :: 2',
        "Programming Language :: Python :: 2.7",
        'Programming Language :: Python :: 3',
        "Programming Language :: Python :: 3.5",
        'Programming Language :: Python :: 3.6',
        'Framework :: Django',
<<<<<<< HEAD
=======
        'Framework :: Django :: 1.9',
        'Framework :: Django :: 1.10',
>>>>>>> ff51d268
        'Framework :: Django :: 1.11',
        'Framework :: Django :: 2.0',
    ],
)<|MERGE_RESOLUTION|>--- conflicted
+++ resolved
@@ -34,13 +34,8 @@
     maintainer="Scott Sharkey",
     maintainer_email="ssharkey@lanshark.com",
     install_requires=[
-<<<<<<< HEAD
-        'Django>=1.11',
-        'cryptography>=2.2.2',
-=======
         'Django>=1.9',
-        'cryptography>=0.8.2',
->>>>>>> ff51d268
+        'cryptography>=2.3',
         'six',
     ],
     tests_require=['tox'],
@@ -63,11 +58,8 @@
         "Programming Language :: Python :: 3.5",
         'Programming Language :: Python :: 3.6',
         'Framework :: Django',
-<<<<<<< HEAD
-=======
         'Framework :: Django :: 1.9',
         'Framework :: Django :: 1.10',
->>>>>>> ff51d268
         'Framework :: Django :: 1.11',
         'Framework :: Django :: 2.0',
     ],
