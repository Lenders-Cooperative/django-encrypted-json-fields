from django.core.management.base import BaseCommand
from django.utils.six import PY2

import cryptography.fernet


class Command(BaseCommand):
    help = 'Generates a new Fernet encryption key'

    def handle(self, *args, **options):
        key = cryptography.fernet.Fernet.generate_key()
        if PY2:
            self.stdout.write(key)
        else:
<<<<<<< HEAD
            self.stdout.write(key.decode(), ending='\n')
=======
            self.stdout.write(key.decode('utf-8'), ending='\n')
>>>>>>> 220168cc
<|MERGE_RESOLUTION|>--- conflicted
+++ resolved
@@ -12,8 +12,4 @@
         if PY2:
             self.stdout.write(key)
         else:
-<<<<<<< HEAD
-            self.stdout.write(key.decode(), ending='\n')
-=======
-            self.stdout.write(key.decode('utf-8'), ending='\n')
->>>>>>> 220168cc
+            self.stdout.write(key.decode('utf-8'), ending='\n')